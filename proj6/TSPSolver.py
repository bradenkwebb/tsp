--- conflicted
+++ resolved
@@ -307,12 +307,8 @@
 	one of the solution components has tau_max as associated pheromone trail, while all 
 	alternative solution components have a pheromone trail value tau_min".
 	"""
-<<<<<<< HEAD
 	def _check_convergence(self, pheromone_matrix, tau_min, tau_max):
-		convergenceParamater = .001
-=======
-	def _check_convergence(self, pheromone_matrix, tau_min, tau_max, convergenceParameter = .0001):
->>>>>>> 78f5ee15
+		convergenceParameter = .001
 		for row in pheromone_matrix:
 			if not np.where(tau_max - row < convergenceParameter, 1, 0).sum() == 1 \
 				or not np.where(row - tau_min < convergenceParameter, 1, 0).sum() == len(row) - 1: #why -1?
