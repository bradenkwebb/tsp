#!/usr/bin/python3

from which_pyqt import PYQT_VER
if PYQT_VER == 'PYQT5':
	from PyQt5.QtCore import QLineF, QPointF
# elif PYQT_VER == 'PYQT4':
# 	from PyQt4.QtCore import QLineF, QPointF
elif PYQT_VER == 'PYQT6':
	from PyQt6.QtCore import QLineF, QPointF
else:
	raise Exception('Unsupported Version of PyQt: {}'.format(PYQT_VER))


import time
import numpy as np
from TSPClasses import *
from heapq import *
import copy
import itertools


class TSPSolver:
	def __init__( self, gui_view ):
		self._scenario = None
		self._bssf = None

	def setupWithScenario( self, scenario ):
		self._scenario = scenario

	''' <summary>
		This is the entry point for the default solver
		which just finds a valid random tour.  Note this could be used to find your
		initial BSSF.
		</summary>
		<returns>results dictionary for GUI that contains three ints: cost of solution,
		time spent to find solution, number of permutations tried during search, the
		solution found, and three null values for fields not used for this
		algorithm</returns>
	'''
	def defaultRandomTour( self, time_allowance=60.0 ):
		results = {}
		cities = self._scenario.getCities()
		ncities = len(cities)
		foundTour = False
		count = 0
		bssf = None
		start_time = time.time()
		while not foundTour and time.time()-start_time < time_allowance:
			# create a random permutation
			perm = np.random.permutation( ncities )
			route = []
			# Now build the route using the random permutation
			for i in range( ncities ):
				route.append( cities[ perm[i] ] )
			bssf = TSPSolution(route)
			count += 1
			if bssf.cost < np.inf:
				# Found a valid route
				foundTour = True
		end_time = time.time()
		results['cost'] = bssf.cost if foundTour else math.inf
		results['time'] = end_time - start_time
		results['count'] = count
		results['soln'] = bssf
		results['max'] = None
		results['total'] = None
		results['pruned'] = None
		print(f"DefaultRandomTour: {results['cost']}")
		if self._bssf is None or results['cost'] < self._bssf.cost:
			self._bssf = bssf
		return results

	def greedy( self,time_allowance=60.0 ):
		print('inside greedy-------------------')
		cities = self._scenario.getCities()
		start_time = time.time()
		bssf = None

		tourFound = False
		for startCity in cities:
			if tourFound or time.time() - start_time > time_allowance:
				break
			route = [startCity]
			visited = set(route)
			unvisited = set(cities)
			unvisited.remove(startCity)
			while not tourFound and time.time() - start_time < time_allowance:
				nextCity = min(unvisited, key=lambda city: route[-1].costTo(city))
				if route[-1].costTo(nextCity) == math.inf:
					break
				route.append(nextCity)
				visited.add(nextCity)
				unvisited.remove(nextCity)
				if not unvisited:
					bssf = TSPSolution(route)
					tourFound = bssf.cost < math.inf
					break

		#end results O(1) in time
		results = {}
		end_time = time.time()
		results['cost'] = bssf.cost
		results['time'] = end_time - start_time
		results['count'] = 0
		results['soln'] = bssf
		results['max'] = None
		results['total'] = None
		results['pruned'] = None
		print('ending greedy----------------')
		return results

	''' <summary>
		This method actually runs the Branch-and-Bound algorithm, to find an optimal solution to the TSP if given
		enough time, or a high-quality sub-optimal approximation if given less time. It uses a priority queue to store
		states of partial solutions, and it expands the state closest to a solution, and with the lowest cost, first.
		The algorithm first calls the greedy algorithm to find a solution, and then uses that solution as the initial
		best-solution-so-far (BSSF). It uses the cost of that BSSF as a bound on the cost of any other solution, allowing
		it to prune states that are not worth exploring. 
		
		In the worst-case scenario, as in the greedy algorithm, the algorithm will have to search O(n!) states, where n is the
		number of cities. However, in practice, the algorithm will terminate much sooner, as it will prune many states that
		are not worth exploring. The exact time complexity is difficult to calculate, but it empirically seems to be
		exponential and of the form O(c^n) for some constant c. The space complexity is O(n^3), since we store a matrix of
		size n^2 for each state, and the size of the priority queue is shown empirically to grow linearly with n.
		</summary>
		<returns>results dictionary for GUI that contains three ints: cost of best solution,
		time spent to find best solution, total number solutions found during search (does
		not include the initial BSSF), the best solution found, and three more ints:
		max queue size, total number of states created, and number of pruned states.</returns>
	'''
	def branchAndBound( self, time_allowance=60.0 ):
		cities = self._scenario.getCities()
		S = []
		start_time = time.time()
		results = self.greedy(time_allowance=time_allowance)
		results['count'] = 0
		results['max'] = 0
		results['total'] = 1
		results['pruned'] = 0
		bssf = results['soln']
		if bssf is None:
			print("Greedy failed to find a solution")
		else:
			heappush(S, TSPCostMatrix(cities))
		while S and time.time() - start_time < time_allowance: # Exponential, O(c^n) for some constant c
			results['max'] = max(results['max'], len(S))
			P = heappop(S)
			if P.cost < bssf.cost:
				states = self._expand(P) # O(n^3)
				results['total'] += len(states)
				for state in states: # O(n)
					if len(state.path) == len(cities):
						potSolution = TSPSolution(state.getRoute(cities))
						if potSolution.cost < bssf.cost:
							bssf = potSolution
							print(f"new bssf found: {bssf.cost}")
							results['count'] += 1
						else:
							results['pruned'] += 1
					elif state.cost < bssf.cost:
						heappush(S, state)
					else:
						results['pruned'] += 1
			else:
				results['pruned'] += 1
		end_time = time.time()
		elapsed_time = end_time - start_time
		if elapsed_time > time_allowance and bssf:
			results['pruned'] += len([state for state in S if state.cost > bssf.cost])
		results['time'] = elapsed_time
		results['soln'] = bssf
		results['cost'] = bssf.cost if bssf else math.inf
		print(f"Branch and Bound: {results}")
		self._bssf = bssf
		if bssf is not None and len(S) == 0 and elapsed_time < time_allowance:
			print("Optimal result!!!")
		return results
	
	''' 
	This takes a cost matrix and returns a list of all possible states that can be reached from it
	that have a finite cost. This is a helper function for the branch and bound algorithm. Since it
	loops through all possible edges in the graph from the most recent city in the path, it has a time
	complexity of O(n)*O(TSPCostMatrix.addCity) = O(n)*O(n^2) = O(n^3). 
	The space complexity is, in the worst case, also O(n)*O(TSPCostMatrix) = O(n)(O(n^2)) = O(n^3), as it 
	must store a copy of the cost matrix for each possible state.
	'''
	def _expand(self, costMatrix):
		states = []
		mostRecentCityIndex = costMatrix.path[-1]
		for cityIndex in range(len(costMatrix.matrix[mostRecentCityIndex])): # O(n)
			if costMatrix.matrix[mostRecentCityIndex][cityIndex] < math.inf:
				newMatrix = copy.deepcopy(costMatrix) # O(n^2)
				newMatrix.addCity(cityIndex) # O(n^2)
				states.append(newMatrix)
		return states


	"""
	This is my implementation of an MMAS Ant Colony Optimization algorithm for the TSP problem.
	
	Originally, I began working off of this paper: https://arxiv.org/abs/2203.02228
	but I ended up beginning to work on the Max-Min Ant System algorithm instead as they described
	as their baseline algorithm. So ultimately, I used both their description of MMAS as well as 
	the original paper here: http://www.cs.ubc.ca/~hoos/Publ/fgcs00.pdf as references.
	"""
	def fancy(self, time_allowance=60.0):
		cities = self._scenario.getCities()
		num_ants = 10 # the smaller this is, the more likely the algorithm will break bc all ants can't find a solution
		rho = .97 # evaporation rate (this probably isn't where I should put this)
		p_best = 0.99 # probability that constructed solution will contain solely the highest pheromone edges
		alpha = 1 # pheromone importance
		beta = 2 # heuristic importance
		epsilon = .0001 # the margin of error for convergence
		np.set_printoptions(precision=5)

		#iterationTolerance = 500 #the number of iterations the algorithm can do before terminating

		# Initialize the best-solution-so-far with the greedy algorithm
		results = self.greedy(time_allowance=time_allowance)
		results['count'] = 0
		results['max'] = 0
		results['total'] = 1
		results['pruned'] = 0
		bssf = results['soln']
		
		pdec = np.power(p_best, 1 / len(cities))
		tau_min_coeff = (1 - pdec) / (pdec * (len(cities) / 2 - 1))

		dist_matrix = np.array([[cities[i].costTo(cities[j]) for j in range(len(cities))] for i in range(len(cities))]) # Initialize the distance matrix
		tau_max, tau_min = self._calcTauLimits(bssf.cost, rho, tau_min_coeff) # Calculate the tau limits

		# Initialize the pheromone matrix
		pheromone_matrix = np.array([[tau_max for _ in range(len(cities))] for _ in range(len(cities))], dtype=float) # initialize to 1 (maybe we should go way higher)

		# Initialize the heuristic matrix
		heuristic_matrix = np.ones_like(dist_matrix)
		for i in range(len(cities)):
			for j in range(len(cities)):
				if dist_matrix[i][j] != 0:
					heuristic_matrix[i][j] = 1 / dist_matrix[i][j]
				else:
					heuristic_matrix[i][j] = 1

		print('starting iteration ------------------------------------')
		# Iterate until time runs out or the algorithm converges
		converged = False
		start_time = time.time()
		num_iterations = 0
		#bssfUpdateIteration = num_iterations
		while not converged and time.time() - start_time < time_allowance:
			num_iterations += 1
<<<<<<< HEAD
			converged = self._check_convergence(pheromone_matrix, tau_min, tau_max, epsilon=epsilon)
=======
			#print(num_iterations)
			converged = self._check_convergence(pheromone_matrix, tau_min, tau_max)
			#print(pheromone_matrix)
>>>>>>> e1bbf879
			ants = set(Ant(cities, alpha, beta) for _ in range(num_ants))	# Initialize the ant population
			invalid_ants = set()
			for ant in ants:
				for _ in range(len(cities)):
					# chooseNextCity isn't done quite right, but it's close
					if not ant.chooseNextCity(pheromone_matrix, heuristic_matrix):
						invalid_ants.add(ant)
						break
			best_ant = min(ants.difference(invalid_ants), key=lambda ant: ant.getCost(dist_matrix))
			if best_ant.getCost(dist_matrix) < bssf.cost:
				bssf = TSPSolution(best_ant.getCityRoute())
				print(f"New best solution!!!: {bssf.cost}")
				results['count'] += 1
				tau_max, tau_min = self._calcTauLimits(bssf.cost, rho, tau_min_coeff)
				#bssfUpdateIteration = num_iterations
			pheromone_matrix = self._updatePheromones(pheromone_matrix, rho, best_ant, dist_matrix, tau_max, tau_min)
			#if (bssfUpdateIteration + iterationTolerance < num_iterations):
			#	converged = True

		
		# print(f"final pheromone matrix:")
		# print(pheromone_matrix)
		print(f"MAX-MIN ACO COMPLETE")
		print(f"Number of iterations: {num_iterations}")
		print(f"final tau_max: {tau_max}")
		print(f"final tau_min: {tau_min}")
		print(f"final bssf cost: {bssf.cost}")
		results['time'] = time.time() - start_time
		results['soln'] = bssf
		results['cost'] = bssf.cost
		return results

	def _calcTauLimits(self, bssf_cost, rho, tau_min_coeff):
		tau_max = 1 / ((1 - rho) * bssf_cost)
		tau_min = min(tau_max, tau_max * tau_min_coeff) # this should be 0 when p_best = 1
		print(f"\tbssf_cost: {bssf_cost}, rho: {rho}, tau_max:{tau_max}, tau_min: {tau_min}")
		return tau_max, tau_min

	def _updatePheromones(self, pheromone_matrix, rho, best_ant, dist_matrix, tau_max, tau_min):
		pheromone_matrix *= rho
		best_ant_cost = best_ant.getCost(dist_matrix)
		delta_tau = 1 / best_ant_cost
		if delta_tau < tau_max:
			for route_index, city_index in enumerate(best_ant.route):
				if route_index < len(best_ant.route) - 1:
					pheromone_matrix[city_index][best_ant.route[route_index + 1]] += delta_tau
				else:
					pheromone_matrix[city_index][best_ant.route[0]] += delta_tau
		return np.clip(pheromone_matrix, tau_min, tau_max, out=pheromone_matrix)
	
	""" 
	Convergenece is defined on page 15 of Stützle and Hoos (1999) as when "for each choice point,
	one of the solution components has tau_max as associated pheromone trail, while all 
	alternative solution components have a pheromone trail value tau_min".
	"""
<<<<<<< HEAD
	def _check_convergence(self, pheromone_matrix, tau_min, tau_max, epsilon=.0001):
		for row in pheromone_matrix:
			if not np.where(tau_max - row < epsilon, 1, 0).sum() == 1 \
				or not np.where(row - tau_min < epsilon, 1, 0).sum() == len(row) - 1:
=======
	def _check_convergence(self, pheromone_matrix, tau_min, tau_max):
		convergenceParamater = .0001
		for row in pheromone_matrix:
			if not np.where(tau_max - row < convergenceParamater, 1, 0).sum() == 1 \
				or not np.where(row - tau_min < convergenceParamater, 1, 0).sum() == len(row) - 1: #why -1?
>>>>>>> e1bbf879
				return False
		return True
		<|MERGE_RESOLUTION|>--- conflicted
+++ resolved
@@ -249,13 +249,9 @@
 		#bssfUpdateIteration = num_iterations
 		while not converged and time.time() - start_time < time_allowance:
 			num_iterations += 1
-<<<<<<< HEAD
-			converged = self._check_convergence(pheromone_matrix, tau_min, tau_max, epsilon=epsilon)
-=======
 			#print(num_iterations)
 			converged = self._check_convergence(pheromone_matrix, tau_min, tau_max)
 			#print(pheromone_matrix)
->>>>>>> e1bbf879
 			ants = set(Ant(cities, alpha, beta) for _ in range(num_ants))	# Initialize the ant population
 			invalid_ants = set()
 			for ant in ants:
@@ -311,18 +307,11 @@
 	one of the solution components has tau_max as associated pheromone trail, while all 
 	alternative solution components have a pheromone trail value tau_min".
 	"""
-<<<<<<< HEAD
-	def _check_convergence(self, pheromone_matrix, tau_min, tau_max, epsilon=.0001):
-		for row in pheromone_matrix:
-			if not np.where(tau_max - row < epsilon, 1, 0).sum() == 1 \
-				or not np.where(row - tau_min < epsilon, 1, 0).sum() == len(row) - 1:
-=======
 	def _check_convergence(self, pheromone_matrix, tau_min, tau_max):
 		convergenceParamater = .0001
 		for row in pheromone_matrix:
 			if not np.where(tau_max - row < convergenceParamater, 1, 0).sum() == 1 \
 				or not np.where(row - tau_min < convergenceParamater, 1, 0).sum() == len(row) - 1: #why -1?
->>>>>>> e1bbf879
 				return False
 		return True
 		